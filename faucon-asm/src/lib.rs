//! Rust library for processing NVIDIA Falcon assembly.
//!
//! # About the Falcon
//!
//! The **Fa**st **L**ogic **Con**troller is a series of general-purpose embedded
//! microprocessors that have been produced since around 2005. With over three
//! billion units shipped, the Falcon has been used in many different places and
//! platforms, primarily NVIDIA GPUs starting from G98, but really everywhere a
//! controller for logic processing was needed.
//!
//! Falcon units consist of:
//!
//! - the core processor with its SRAM for code and data
//! - the I/O space for communication with host systems
//! - FIFO interface logic (optional)
//! - memory interface logic (optional)
//! - cryptographic AES coprocessor, making the Falcon a "secretful unit" (optional)
//! - unit-specific logic to control, depending on how the processor is used (optional)
//!
//! # The Instruction Set Architecture
//!
//! The inner workings of Falcon assembly are documented elsewhere. If you see this
//! disclaimer, odds are pretty high that nobody has started to work on it yet.
//!
//! The heart of this crate is the [`Instruction`] structure. Objects should never
//! be created manually, unless you know what you are doing. Rather, instances
//! should be obtained through the [`read_instruction`] function, which disassembles
//! a chunk of binary data into Falcon assembly.
//!
//! See the respective documentation for more details on the usage possibilities.
//!
//! ## Pretty-printing instructions
//!
//! Instructions implement the [`Display`] trait so they can emit valid assembly code
//! for the wrapped instruction which could be thrown at an assembler.
//!
//! ```
//! let instruction = faucon_asm::read_instruction(&mut &[0xBFu8, 0x1Fu8][..])
//!     .expect("Failed to disassemble the given bytes into a valid instruction");
//!
//! assert_eq!(instruction.to_string(), "ld b32 $r15 D[$r1]");
//! ```
//!
//! ## Instruction operands
//!
//! Of course, an [`Instruction`] object lets you access its operands which are used to
//! execute the operation. There are various types of operands in Falcon assembly:
//!
//! - registers (`$r0`, `$sp`, ...)
//! - immediates (`0xAB`, `-0x98`, ...)
//! - CPU flags from the `$flags` register (`pX`, `c`, ...)
//! - direct memory accesses (`D[$sp + 0xAB]`, `I[$r0 + $r4]`, ...)
//!
//! To work with these data efficiently, Falcon wraps up the values and corresponding
//! metadata in the [`Operand`] enumeration. A list of instruction operands can be
//! obtained through [`Instruction::operands`].
//!
//! ## Comparing instructions
//!
//! In Falcon assembly, it is quite usual that [`Instruction`]s have multiple variants
//! with different opcodes and different operand combinations. To compare the natures
//! of instructions, [`Instruction::kind`] exposes an [`InstructionKind`] variant.
//!
//! ```
//! let instruction = faucon_asm::read_instruction(&mut &[0xBFu8, 0x1Fu8][..])
//!     .expect("Failed to disassemble the given bytes into a valid instruction");
//!
//! assert_eq!(instruction.kind(), faucon_asm::InstructionKind::LD);
//! ```
//!
//! # Assembling instructions
//!
//! Functionality for assembling intermediate representation to machine code is
//! currently unsupported and planned for the future.
//!
//! For the time being, it is advised to use `envyas` from the [envytools]
//! collection.
//!
//! # Disassembling instructions
//!
//! As mentioned previously, the [`read_instruction`] can be used to disassemble
//! raw instruction bytes into [`Instruction`] objects. The function can be called
//! repeatedly on a buffer of code until an error or [`Error::Eof`] occurs.
//!
//! It is within the user's responsibility to ensure that all possible exceptions
//! are handled correctly.
//!
//! [`Instruction`]: struct.Instruction.html
//! [`read_instruction`]: fn.read_instruction.html
//! [`Display`]: https://doc.rust-lang.org/std/fmt/trait.Display.html
//! [`Operand`]: ./operands/enum.Operand.html
//! [`Instruction::operands`]: struct.Instruction.html#method.operands
//! [`Instruction::kind`]: struct.Instruction.html#method.kind
//! [`InstructionKind`]: ./isa/enum.InstructionKind.html
//! [envytools]: https://github.com/envytools/envytools
//! [`Error::Eof`]: enum.Error.html#variant.Eof

use std::fmt;

pub use disassembler::*;
pub use isa::InstructionKind;
pub use opcode::OperandSize;
pub use operands::*;

use arguments::Argument;
use opcode::*;

mod arguments;
pub mod disassembler;
pub mod isa;
pub mod opcode;
pub mod operands;

/// A result that is returned by the functions in this crate.
pub type Result<T, E = Error> = std::result::Result<T, E>;

/// Errors that are utilized by the crate.
#[derive(Debug, PartialEq, Eq)]
pub enum Error {
    /// An error that occurs when the opcode corresponding to an instruction
    /// cannot be identified.
    ///
    /// In such a case, this variant holds the opcode byte in question.
    UnknownInstruction(u8),
    /// An I/O error has occurred while reading data from a stream.
    IoError,
    /// An EOF has been reached while streaming a file through [`Read`].
    ///
    /// [`Read`]: https://doc.rust-lang.org/std/io/trait.Read.html
    Eof,
}

/// A Falcon processor instruction.
#[derive(Clone, Debug, PartialEq, Eq)]
pub struct Instruction {
    bytes: Vec<u8>,
    operand_size: OperandSize,
    meta: isa::InstructionMeta,
}

impl Instruction {
    /// Constructs a new instruction from its byte representation and metadata.
    pub fn new(bytes: Vec<u8>, mut operand_size: OperandSize, meta: isa::InstructionMeta) -> Self {
        // Certain Falcon weirdos encode their subopcode in the high size bits and thus
        // making the instruction per se unsized. We need to make sure to not use a false
        // positive operand size.
        let (a, b) = get_opcode_form(bytes[0]);
        if get_subopcode_location(operand_size.value(), a, b) == Some(SubopcodeLocation::OH) {
            operand_size = OperandSize::Unsized;
        }

        Instruction {
            bytes,
            operand_size,
            meta,
        }
    }

<<<<<<< HEAD
=======
    /// Returns a reference to the raw byte representation of
    /// this `Instruction`.
    pub fn raw_bytes(&self) -> &[u8] {
        self.bytes.as_slice()
    }

    /// Checks whether this instruction is valid.
    ///
    /// This is the case when the instruction is described by [`InstructionKind::XXX`].
    ///
    /// [`InstructionKind::XXX`]: ./isa/enum.InstructionKind.html#variant.XXX
    pub fn is_valid(&self) -> bool {
        !self.is_invalid()
    }

    /// Checks whether this instruction is invalid.
    ///
    /// This is the case when the instruction is described by [`InstructionKind::XXX`].
    ///
    /// [`InstructionKind::XXX`]: ./isa/enum.InstructionKind.html#variant.XXX
    pub fn is_invalid(&self) -> bool {
        self.kind().invalid()
    }

>>>>>>> c79f9ff1
    /// Gets the [`InstructionKind`] that is represented by this instruction variant.
    ///
    /// [`InstructionKind`]: ./isa/enum.InstructionKind.html
    pub fn kind(&self) -> isa::InstructionKind {
        self.meta.kind
    }

    /// Gets the length of an instruction by counting its bytes.
    pub fn len(&self) -> usize {
        self.bytes.len()
    }

    /// Constructs the opcode of the instruction.
    ///
    /// The opcode is traditionally the first instruction byte. For unsized instructions,
    /// the high two bits (`0b11`) are relevant, for sized instructions, they must be
    /// masked out.
    pub fn opcode(&self) -> u8 {
        match self.operand_size {
            OperandSize::Unsized => self.bytes[0],
            _ => self.bytes[0] & !0xC0,
        }
    }

    /// Gets the subopcode of the instruction.
    ///
    /// The subopcode is used to identify instructions uniquely within a specific form,
    /// whenever needed.
    pub fn subopcode(&self) -> u8 {
        self.meta.subopcode
    }

    /// Gets the [`OperandSize`] of the instruction.
    ///
    /// The operand size determines which quantity of size in the operands is modified
    /// by the instruction. Sized instructions may choose between 8-bit, 16-bit and 32-bit
    /// variants, whereas unsized instructions always operate on the full 32 bits.
    ///
    /// [`OperandSize`]: ./opcode/enum.OperandSize.html
    pub fn operand_size(&self) -> OperandSize {
        self.operand_size
    }

    /// A vector of instruction [`Operand`]s.
    ///
    /// [`Operand`]: ./operands/enum.Operand.html
    pub fn operands(&self) -> Vec<Operand> {
        let mut operands = Vec::new();

        for arg in self.meta.operands.iter() {
            // If the argument is a dummy placeholder, purposefully ignore it.
            if arg == &Argument::Nop {
                continue;
            }

            // Extract the real value of the operand from the instruction bytes.
            operands.push(Operand::read(arg, &self.bytes));
        }

        operands
    }
}

impl fmt::Display for Instruction {
    fn fmt(&self, f: &mut fmt::Formatter<'_>) -> fmt::Result {
        write!(f, "{}{}", self.kind(), self.operand_size)?;
        for operand in self.operands() {
            write!(f, " {}", operand)?;
        }

        Ok(())
    }
}<|MERGE_RESOLUTION|>--- conflicted
+++ resolved
@@ -156,33 +156,11 @@
         }
     }
 
-<<<<<<< HEAD
-=======
-    /// Returns a reference to the raw byte representation of
-    /// this `Instruction`.
+    /// Returns a reference to the raw byte representation of this instruction.
     pub fn raw_bytes(&self) -> &[u8] {
         self.bytes.as_slice()
     }
 
-    /// Checks whether this instruction is valid.
-    ///
-    /// This is the case when the instruction is described by [`InstructionKind::XXX`].
-    ///
-    /// [`InstructionKind::XXX`]: ./isa/enum.InstructionKind.html#variant.XXX
-    pub fn is_valid(&self) -> bool {
-        !self.is_invalid()
-    }
-
-    /// Checks whether this instruction is invalid.
-    ///
-    /// This is the case when the instruction is described by [`InstructionKind::XXX`].
-    ///
-    /// [`InstructionKind::XXX`]: ./isa/enum.InstructionKind.html#variant.XXX
-    pub fn is_invalid(&self) -> bool {
-        self.kind().invalid()
-    }
-
->>>>>>> c79f9ff1
     /// Gets the [`InstructionKind`] that is represented by this instruction variant.
     ///
     /// [`InstructionKind`]: ./isa/enum.InstructionKind.html

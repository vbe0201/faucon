#![allow(unused)]

#[macro_use]
extern crate clap;
#[macro_use]
extern crate nom;

#[macro_use]
mod macros;
mod code;
mod config;
mod debugger;

use std::env;
use std::fs::File;
use std::io::{self, BufRead, BufReader, Read, Write};
use std::path::Path;

use clap::{App, ArgMatches};
use color_eyre::{
    eyre::{eyre, WrapErr},
    Result, Section,
};

use config::Config;
use debugger::Debugger;
use faucon_asm::Disassembler;
use faucon_emu::cpu::Cpu;

const CONFIG_ENV: &str = "FAUCON_CONFIG";

fn read_config<P: AsRef<Path>>(config: Option<P>) -> Result<Config> {
    // Check for the config CLI argument.
    if let Some(path) = config {
        return Ok(Config::load(&path)?);
    }

    // Check for the FAUCON_CONFIG environment variable.
    if let Ok(path) = env::var(CONFIG_ENV) {
        return Ok(Config::load(&path)?);
    }

    Err(eyre!("no config provided")).with_suggestion(|| {
        format!(
            "provide a config via the -c flag or the {} environment variable",
            CONFIG_ENV
        )
    })
}

fn run_emulator<P: AsRef<Path>>(bin: P, config: Config) -> Result<()> {
    // Prepare the CPU and load the supplied binary into IMEM.
    let mut cpu = Cpu::new();
    if let Err(()) = code::upload_to_imem(&mut cpu, 0, 0, &code::read_falcon_binary(bin)?) {
        return Err(eyre!("the binary file is too large"))
            .wrap_err("failed to upload code")
            .with_suggestion(|| {
                format!(
                    "load a binary that is smaller than {} bytes \
                    or increase the IMEM size in the config",
                    config.falcon.get_imem_size()
                )
            });
    }

    // Create the debugger and run the REPL until the user exits.
<<<<<<< HEAD
    let mut debugger = Debugger::new(cpu, vi_mode);
    debugger.run().wrap_err("error in debugger REPL occurred")?;
=======
    let mut debugger = Debugger::new(cpu);
    debugger.run().wrap_err("error in debugger repl occurred")?;
>>>>>>> de8e7442

    Ok(())
}

fn disassemble_file<P: AsRef<Path>>(bin: P, matches: &clap::ArgMatches<'_>) -> Result<()> {
    let file = File::open(bin)?;
    let mut reader = BufReader::new(file);

    let base = if let Some(num) = matches.value_of("base") {
        let num = if num.starts_with("0x") {
            usize::from_str_radix(&num[2..], 16)?
        } else {
            num.parse()?
        };
        Some(num as usize)
    } else {
        None
    };

    let mut disassembler = Disassembler::stdout();
    disassembler.disassemble_stream(&mut reader)?;

    Ok(())
}

fn pad_file<P>(bin: P, output: Option<P>) -> Result<()>
where
    P: AsRef<Path> + Copy,
{
    // If no output file was supplied, overwrite the binary provided by the user.
    let output = output.unwrap_or(bin);

    // Read the contents of the supplied binary.
    let mut file = File::open(bin)?;
    let mut contents = Vec::new();
    file.read_to_end(&mut contents)?;
    drop(file);

    // Pad it to a 0x100 byte alignment.
    code::pad_binary(&mut contents);

    // Write it back to the output file.
    let mut file = File::create(output)?;
    file.write_all(&contents)?;

    Ok(())
}

fn get_binary_file<'matches>(
    matches: &'matches clap::ArgMatches<'matches>,
) -> Result<&'matches str> {
    if let Some(bin) = matches.value_of("binary") {
        Ok(bin)
    } else {
        return Err(eyre!("no binary file to run provided"))
            .suggestion("provide a binary file using the -b argument");
    }
}

fn parse_subcommands(matches: ArgMatches, config: Config) -> Result<()> {
    if let Some(matches) = matches.subcommand_matches("emu") {
        run_emulator(
            get_binary_file(matches)?,
            config,
            matches.is_present("vi-mode"),
        )
    } else if let Some(matches) = matches.subcommand_matches("dis") {
        disassemble_file(get_binary_file(matches)?, matches)
    } else if let Some(matches) = matches.subcommand_matches("pad") {
        pad_file(get_binary_file(matches)?, matches.value_of("output"))
    } else {
        Ok(())
    }
}

fn main() -> Result<()> {
    // Hook the panic handler to point users to the issue tracker for diagnosis.
    color_eyre::config::HookBuilder::default()
        .panic_section(concat!(
            "Consider reporting the bug on GitHub: ",
            env!("CARGO_PKG_REPOSITORY")
        ))
        .install()?;

    // Build the CLI.
    let cli = load_yaml!("cli.yml");
    let matches = App::from_yaml(cli).get_matches();

    // Read the configuration file.
    let config = read_config(matches.value_of("config")).wrap_err("failed to load config")?;

<<<<<<< HEAD
    // Parse and execute subcommands of the application.
    parse_subcommands(matches, config)
=======
    if let Some(matches) = matches.subcommand_matches("emu") {
        run_emulator(get_binary_file(matches)?, config)
    } else if let Some(matches) = matches.subcommand_matches("dis") {
        disassemble_file(get_binary_file(matches)?, matches)
    } else {
        unreachable!()
    }
>>>>>>> de8e7442
}<|MERGE_RESOLUTION|>--- conflicted
+++ resolved
@@ -64,13 +64,8 @@
     }
 
     // Create the debugger and run the REPL until the user exits.
-<<<<<<< HEAD
-    let mut debugger = Debugger::new(cpu, vi_mode);
-    debugger.run().wrap_err("error in debugger REPL occurred")?;
-=======
     let mut debugger = Debugger::new(cpu);
     debugger.run().wrap_err("error in debugger repl occurred")?;
->>>>>>> de8e7442
 
     Ok(())
 }
@@ -132,11 +127,7 @@
 
 fn parse_subcommands(matches: ArgMatches, config: Config) -> Result<()> {
     if let Some(matches) = matches.subcommand_matches("emu") {
-        run_emulator(
-            get_binary_file(matches)?,
-            config,
-            matches.is_present("vi-mode"),
-        )
+        run_emulator(get_binary_file(matches)?, config)
     } else if let Some(matches) = matches.subcommand_matches("dis") {
         disassemble_file(get_binary_file(matches)?, matches)
     } else if let Some(matches) = matches.subcommand_matches("pad") {
@@ -162,16 +153,6 @@
     // Read the configuration file.
     let config = read_config(matches.value_of("config")).wrap_err("failed to load config")?;
 
-<<<<<<< HEAD
     // Parse and execute subcommands of the application.
     parse_subcommands(matches, config)
-=======
-    if let Some(matches) = matches.subcommand_matches("emu") {
-        run_emulator(get_binary_file(matches)?, config)
-    } else if let Some(matches) = matches.subcommand_matches("dis") {
-        disassemble_file(get_binary_file(matches)?, matches)
-    } else {
-        unreachable!()
-    }
->>>>>>> de8e7442
 }
--- conflicted
+++ resolved
@@ -26,11 +26,8 @@
 paste = "1.0.0"
 rustyline = "6.2.0"
 rustyline-derive = "0.3.1"
-<<<<<<< HEAD
 toml = "0.5"
-=======
 owo-colors = "1.1.3"
->>>>>>> de8e7442
 
 [dependencies.clap]
 version = "2.33"
